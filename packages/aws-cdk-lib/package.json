{
  "name": "aws-cdk-lib",
  "version": "0.0.0",
  "description": "Version 2 of the AWS Cloud Development Kit library",
  "main": "index.js",
  "types": "index.d.ts",
  "repository": {
    "type": "git",
    "url": "https://github.com/aws/aws-cdk.git",
    "directory": "packages/aws-cdk-lib"
  },
  "stability": "stable",
  "maturity": "stable",
  "scripts": {
    "gen": "ubergen",
    "build": "cdk-build",
    "lint": "cdk-lint",
    "test": "echo done",
    "package": "cdk-package",
    "pkglint": "pkglint -f",
    "build+test": "yarn build && yarn test",
    "build+test+package": "yarn build+test && yarn package",
    "watch": "cdk-watch",
    "compat": "cdk-compat",
    "rosetta:extract": "yarn --silent jsii-rosetta extract",
    "build+extract": "yarn build && yarn rosetta:extract",
    "build+test+extract": "yarn build+test && yarn rosetta:extract"
  },
  "awslint": {
    "exclude": [
      "*:*"
    ]
  },
  "cdk-build": {
    "eslint": {
      "disable": true
    },
    "stripDeprecated": true,
    "post": [
      "node ./scripts/verify-imports-resolve-same.js",
      "node ./scripts/verify-imports-shielded.js",
      "/bin/bash ./scripts/minify-sources.sh"
    ]
  },
  "cdk-package": {
    "post": "node ./scripts/verify-stripped-exp.js"
  },
  "pkglint": {
    "exclude": [
      "package-info/maturity",
      "jsii/java",
      "jsii/python",
      "jsii/dotnet"
    ],
    "attribution": [
      "kubectl",
      "helm"
    ]
  },
  "jsii": {
    "excludeTypescript": [
      "build-tools/*"
    ],
    "outdir": "dist",
    "targets": {
      "dotnet": {
        "namespace": "Amazon.CDK",
        "packageId": "Amazon.CDK.Lib",
        "iconUrl": "https://raw.githubusercontent.com/aws/aws-cdk/master/logo/default-256-dark.png"
      },
      "java": {
        "package": "software.amazon.awscdk",
        "maven": {
          "groupId": "software.amazon.awscdk",
          "artifactId": "aws-cdk-lib"
        }
      },
      "python": {
        "distName": "aws-cdk-lib",
        "module": "aws_cdk"
      },
      "go": {
        "moduleName": "github.com/aws/aws-cdk-go",
        "packageName": "awscdk"
      }
    },
    "projectReferences": false
  },
  "author": {
    "name": "Amazon Web Services",
    "url": "https://aws.amazon.com",
    "organization": true
  },
  "license": "Apache-2.0",
  "bundledDependencies": [
    "@balena/dockerignore",
    "case",
    "fs-extra",
    "ignore",
    "jsonschema",
    "minimatch",
    "punycode",
    "semver",
    "yaml"
  ],
  "dependencies": {
    "@balena/dockerignore": "^1.0.2",
    "case": "1.6.3",
    "fs-extra": "^9.1.0",
    "ignore": "^5.2.0",
    "jsonschema": "^1.4.0",
    "minimatch": "^3.0.4",
    "punycode": "^2.1.1",
    "semver": "^7.3.5",
    "yaml": "1.10.2"
  },
  "devDependencies": {
    "@aws-cdk/alexa-ask": "0.0.0",
    "@aws-cdk/app-delivery": "0.0.0",
    "@aws-cdk/assertions": "0.0.0",
    "@aws-cdk/assets": "0.0.0",
    "@aws-cdk/aws-accessanalyzer": "0.0.0",
    "@aws-cdk/aws-acmpca": "0.0.0",
    "@aws-cdk/aws-amazonmq": "0.0.0",
    "@aws-cdk/aws-amplify": "0.0.0",
    "@aws-cdk/aws-amplifyuibuilder": "0.0.0",
    "@aws-cdk/aws-apigateway": "0.0.0",
    "@aws-cdk/aws-apigatewayv2": "0.0.0",
    "@aws-cdk/aws-apigatewayv2-authorizers": "0.0.0",
    "@aws-cdk/aws-apigatewayv2-integrations": "0.0.0",
    "@aws-cdk/aws-appconfig": "0.0.0",
    "@aws-cdk/aws-appflow": "0.0.0",
    "@aws-cdk/aws-appintegrations": "0.0.0",
    "@aws-cdk/aws-applicationautoscaling": "0.0.0",
    "@aws-cdk/aws-applicationinsights": "0.0.0",
    "@aws-cdk/aws-appmesh": "0.0.0",
    "@aws-cdk/aws-apprunner": "0.0.0",
    "@aws-cdk/aws-appstream": "0.0.0",
    "@aws-cdk/aws-appsync": "0.0.0",
    "@aws-cdk/aws-aps": "0.0.0",
    "@aws-cdk/aws-athena": "0.0.0",
    "@aws-cdk/aws-auditmanager": "0.0.0",
    "@aws-cdk/aws-autoscaling": "0.0.0",
    "@aws-cdk/aws-autoscaling-common": "0.0.0",
    "@aws-cdk/aws-autoscaling-hooktargets": "0.0.0",
    "@aws-cdk/aws-autoscalingplans": "0.0.0",
    "@aws-cdk/aws-backup": "0.0.0",
    "@aws-cdk/aws-batch": "0.0.0",
    "@aws-cdk/aws-budgets": "0.0.0",
    "@aws-cdk/aws-cassandra": "0.0.0",
    "@aws-cdk/aws-ce": "0.0.0",
    "@aws-cdk/aws-certificatemanager": "0.0.0",
    "@aws-cdk/aws-chatbot": "0.0.0",
    "@aws-cdk/aws-cloud9": "0.0.0",
    "@aws-cdk/aws-cloudformation": "0.0.0",
    "@aws-cdk/aws-cloudfront": "0.0.0",
    "@aws-cdk/aws-cloudfront-origins": "0.0.0",
    "@aws-cdk/aws-cloudtrail": "0.0.0",
    "@aws-cdk/aws-cloudwatch": "0.0.0",
    "@aws-cdk/aws-cloudwatch-actions": "0.0.0",
    "@aws-cdk/aws-codeartifact": "0.0.0",
    "@aws-cdk/aws-codebuild": "0.0.0",
    "@aws-cdk/aws-codecommit": "0.0.0",
    "@aws-cdk/aws-codedeploy": "0.0.0",
    "@aws-cdk/aws-codeguruprofiler": "0.0.0",
    "@aws-cdk/aws-codegurureviewer": "0.0.0",
    "@aws-cdk/aws-codepipeline": "0.0.0",
    "@aws-cdk/aws-codepipeline-actions": "0.0.0",
    "@aws-cdk/aws-codestar": "0.0.0",
    "@aws-cdk/aws-codestarconnections": "0.0.0",
    "@aws-cdk/aws-codestarnotifications": "0.0.0",
    "@aws-cdk/aws-cognito": "0.0.0",
    "@aws-cdk/aws-cognito-identitypool": "0.0.0",
    "@aws-cdk/aws-config": "0.0.0",
    "@aws-cdk/aws-connect": "0.0.0",
    "@aws-cdk/aws-cur": "0.0.0",
    "@aws-cdk/aws-customerprofiles": "0.0.0",
    "@aws-cdk/aws-databrew": "0.0.0",
    "@aws-cdk/aws-datapipeline": "0.0.0",
    "@aws-cdk/aws-datasync": "0.0.0",
    "@aws-cdk/aws-dax": "0.0.0",
    "@aws-cdk/aws-detective": "0.0.0",
    "@aws-cdk/aws-devopsguru": "0.0.0",
    "@aws-cdk/aws-directoryservice": "0.0.0",
    "@aws-cdk/aws-dlm": "0.0.0",
    "@aws-cdk/aws-dms": "0.0.0",
    "@aws-cdk/aws-docdb": "0.0.0",
    "@aws-cdk/aws-dynamodb": "0.0.0",
    "@aws-cdk/aws-ec2": "0.0.0",
    "@aws-cdk/aws-ecr": "0.0.0",
    "@aws-cdk/aws-ecr-assets": "0.0.0",
    "@aws-cdk/aws-ecs": "0.0.0",
    "@aws-cdk/aws-ecs-patterns": "0.0.0",
    "@aws-cdk/aws-efs": "0.0.0",
    "@aws-cdk/aws-eks": "0.0.0",
    "@aws-cdk/aws-eks-legacy": "0.0.0",
    "@aws-cdk/aws-elasticache": "0.0.0",
    "@aws-cdk/aws-elasticbeanstalk": "0.0.0",
    "@aws-cdk/aws-elasticloadbalancing": "0.0.0",
    "@aws-cdk/aws-elasticloadbalancingv2": "0.0.0",
    "@aws-cdk/aws-elasticloadbalancingv2-actions": "0.0.0",
    "@aws-cdk/aws-elasticloadbalancingv2-targets": "0.0.0",
    "@aws-cdk/aws-elasticsearch": "0.0.0",
    "@aws-cdk/aws-emr": "0.0.0",
    "@aws-cdk/aws-emrcontainers": "0.0.0",
    "@aws-cdk/aws-events": "0.0.0",
    "@aws-cdk/aws-events-targets": "0.0.0",
    "@aws-cdk/aws-eventschemas": "0.0.0",
    "@aws-cdk/aws-evidently": "0.0.0",
    "@aws-cdk/aws-finspace": "0.0.0",
    "@aws-cdk/aws-fis": "0.0.0",
    "@aws-cdk/aws-fms": "0.0.0",
    "@aws-cdk/aws-forecast": "0.0.0",
    "@aws-cdk/aws-frauddetector": "0.0.0",
    "@aws-cdk/aws-fsx": "0.0.0",
    "@aws-cdk/aws-gamelift": "0.0.0",
    "@aws-cdk/aws-globalaccelerator": "0.0.0",
    "@aws-cdk/aws-globalaccelerator-endpoints": "0.0.0",
    "@aws-cdk/aws-glue": "0.0.0",
    "@aws-cdk/aws-greengrass": "0.0.0",
    "@aws-cdk/aws-greengrassv2": "0.0.0",
    "@aws-cdk/aws-groundstation": "0.0.0",
    "@aws-cdk/aws-guardduty": "0.0.0",
    "@aws-cdk/aws-healthlake": "0.0.0",
    "@aws-cdk/aws-iam": "0.0.0",
    "@aws-cdk/aws-imagebuilder": "0.0.0",
    "@aws-cdk/aws-inspector": "0.0.0",
    "@aws-cdk/aws-inspectorv2": "0.0.0",
    "@aws-cdk/aws-iot": "0.0.0",
    "@aws-cdk/aws-iot-actions": "0.0.0",
    "@aws-cdk/aws-iot1click": "0.0.0",
    "@aws-cdk/aws-iotanalytics": "0.0.0",
    "@aws-cdk/aws-iotcoredeviceadvisor": "0.0.0",
    "@aws-cdk/aws-iotevents": "0.0.0",
    "@aws-cdk/aws-iotfleethub": "0.0.0",
    "@aws-cdk/aws-iotsitewise": "0.0.0",
    "@aws-cdk/aws-iotthingsgraph": "0.0.0",
    "@aws-cdk/aws-iotwireless": "0.0.0",
    "@aws-cdk/aws-ivs": "0.0.0",
    "@aws-cdk/aws-kendra": "0.0.0",
    "@aws-cdk/aws-kinesis": "0.0.0",
    "@aws-cdk/aws-kinesisanalytics": "0.0.0",
    "@aws-cdk/aws-kinesisanalytics-flink": "0.0.0",
    "@aws-cdk/aws-kinesisanalyticsv2": "0.0.0",
    "@aws-cdk/aws-kinesisfirehose": "0.0.0",
    "@aws-cdk/aws-kinesisfirehose-destinations": "0.0.0",
    "@aws-cdk/aws-kinesisvideo": "0.0.0",
    "@aws-cdk/aws-kms": "0.0.0",
    "@aws-cdk/aws-lakeformation": "0.0.0",
    "@aws-cdk/aws-lambda": "0.0.0",
    "@aws-cdk/aws-lambda-destinations": "0.0.0",
    "@aws-cdk/aws-lambda-event-sources": "0.0.0",
    "@aws-cdk/aws-lambda-go": "0.0.0",
    "@aws-cdk/aws-lambda-nodejs": "0.0.0",
    "@aws-cdk/aws-lambda-python": "0.0.0",
    "@aws-cdk/aws-lex": "0.0.0",
    "@aws-cdk/aws-licensemanager": "0.0.0",
    "@aws-cdk/aws-lightsail": "0.0.0",
    "@aws-cdk/aws-location": "0.0.0",
    "@aws-cdk/aws-logs": "0.0.0",
    "@aws-cdk/aws-logs-destinations": "0.0.0",
    "@aws-cdk/aws-lookoutequipment": "0.0.0",
    "@aws-cdk/aws-lookoutmetrics": "0.0.0",
    "@aws-cdk/aws-lookoutvision": "0.0.0",
    "@aws-cdk/aws-macie": "0.0.0",
    "@aws-cdk/aws-managedblockchain": "0.0.0",
    "@aws-cdk/aws-mediaconnect": "0.0.0",
    "@aws-cdk/aws-mediaconvert": "0.0.0",
    "@aws-cdk/aws-medialive": "0.0.0",
    "@aws-cdk/aws-mediapackage": "0.0.0",
    "@aws-cdk/aws-mediastore": "0.0.0",
    "@aws-cdk/aws-memorydb": "0.0.0",
    "@aws-cdk/aws-msk": "0.0.0",
    "@aws-cdk/aws-mwaa": "0.0.0",
    "@aws-cdk/aws-neptune": "0.0.0",
    "@aws-cdk/aws-networkfirewall": "0.0.0",
    "@aws-cdk/aws-networkmanager": "0.0.0",
    "@aws-cdk/aws-nimblestudio": "0.0.0",
    "@aws-cdk/aws-opensearchservice": "0.0.0",
    "@aws-cdk/aws-opsworks": "0.0.0",
    "@aws-cdk/aws-opsworkscm": "0.0.0",
    "@aws-cdk/aws-panorama": "0.0.0",
    "@aws-cdk/aws-pinpoint": "0.0.0",
    "@aws-cdk/aws-pinpointemail": "0.0.0",
    "@aws-cdk/aws-qldb": "0.0.0",
    "@aws-cdk/aws-quicksight": "0.0.0",
    "@aws-cdk/aws-ram": "0.0.0",
    "@aws-cdk/aws-rds": "0.0.0",
    "@aws-cdk/aws-redshift": "0.0.0",
    "@aws-cdk/aws-refactorspaces": "0.0.0",
    "@aws-cdk/aws-rekognition": "0.0.0",
    "@aws-cdk/aws-resiliencehub": "0.0.0",
    "@aws-cdk/aws-resourcegroups": "0.0.0",
    "@aws-cdk/aws-robomaker": "0.0.0",
    "@aws-cdk/aws-route53": "0.0.0",
    "@aws-cdk/aws-route53-patterns": "0.0.0",
    "@aws-cdk/aws-route53-targets": "0.0.0",
    "@aws-cdk/aws-route53recoverycontrol": "0.0.0",
    "@aws-cdk/aws-route53recoveryreadiness": "0.0.0",
    "@aws-cdk/aws-route53resolver": "0.0.0",
    "@aws-cdk/aws-rum": "0.0.0",
    "@aws-cdk/aws-s3": "0.0.0",
    "@aws-cdk/aws-s3-assets": "0.0.0",
    "@aws-cdk/aws-s3-deployment": "0.0.0",
    "@aws-cdk/aws-s3-notifications": "0.0.0",
    "@aws-cdk/aws-s3objectlambda": "0.0.0",
    "@aws-cdk/aws-s3outposts": "0.0.0",
    "@aws-cdk/aws-sagemaker": "0.0.0",
    "@aws-cdk/aws-sam": "0.0.0",
    "@aws-cdk/aws-sdb": "0.0.0",
    "@aws-cdk/aws-secretsmanager": "0.0.0",
    "@aws-cdk/aws-securityhub": "0.0.0",
    "@aws-cdk/aws-servicecatalog": "0.0.0",
    "@aws-cdk/aws-servicecatalogappregistry": "0.0.0",
    "@aws-cdk/aws-servicediscovery": "0.0.0",
    "@aws-cdk/aws-ses": "0.0.0",
    "@aws-cdk/aws-ses-actions": "0.0.0",
    "@aws-cdk/aws-signer": "0.0.0",
    "@aws-cdk/aws-sns": "0.0.0",
    "@aws-cdk/aws-sns-subscriptions": "0.0.0",
    "@aws-cdk/aws-sqs": "0.0.0",
    "@aws-cdk/aws-ssm": "0.0.0",
    "@aws-cdk/aws-ssmcontacts": "0.0.0",
    "@aws-cdk/aws-ssmincidents": "0.0.0",
    "@aws-cdk/aws-sso": "0.0.0",
    "@aws-cdk/aws-stepfunctions": "0.0.0",
    "@aws-cdk/aws-stepfunctions-tasks": "0.0.0",
    "@aws-cdk/aws-synthetics": "0.0.0",
    "@aws-cdk/aws-timestream": "0.0.0",
    "@aws-cdk/aws-transfer": "0.0.0",
    "@aws-cdk/aws-waf": "0.0.0",
    "@aws-cdk/aws-wafregional": "0.0.0",
    "@aws-cdk/aws-wafv2": "0.0.0",
    "@aws-cdk/aws-wisdom": "0.0.0",
    "@aws-cdk/aws-workspaces": "0.0.0",
    "@aws-cdk/aws-xray": "0.0.0",
    "@aws-cdk/cdk-build-tools": "0.0.0",
    "@aws-cdk/cloud-assembly-schema": "0.0.0",
    "@aws-cdk/cloudformation-include": "0.0.0",
    "@aws-cdk/core": "0.0.0",
    "@aws-cdk/custom-resources": "0.0.0",
    "@aws-cdk/cx-api": "0.0.0",
    "@aws-cdk/lambda-layer-awscli": "0.0.0",
    "@aws-cdk/lambda-layer-kubectl": "0.0.0",
    "@aws-cdk/lambda-layer-node-proxy-agent": "0.0.0",
    "@aws-cdk/pipelines": "0.0.0",
    "@aws-cdk/pkglint": "0.0.0",
    "@aws-cdk/region-info": "0.0.0",
    "@aws-cdk/ubergen": "0.0.0",
    "@types/fs-extra": "^8.1.2",
    "@types/node": "^10.17.60",
    "constructs": "^10.0.0",
    "esbuild": "^0.14.11",
    "fs-extra": "^9.1.0",
    "ts-node": "^9.1.1",
    "typescript": "~3.8.3"
  },
  "peerDependencies": {
    "constructs": "^10.0.0"
  },
  "homepage": "https://github.com/aws/aws-cdk",
  "engines": {
    "node": ">= 14.15.0"
  },
  "keywords": [
    "aws",
    "cdk",
    "aws cdk v2"
  ],
  "nozem": false,
  "awscdkio": {
    "announce": false
  },
  "ubergen": {
    "exclude": true,
    "excludeExperimentalModules": true
  },
  "exports": {
    ".": "./index.js",
    "./package.json": "./package.json",
    "./.jsii": "./.jsii",
    "./.warnings.jsii.js": "./.warnings.jsii.js",
    "./alexa-ask": "./alexa-ask/index.js",
    "./assertions": "./assertions/index.js",
    "./assets": "./assets/index.js",
    "./aws-accessanalyzer": "./aws-accessanalyzer/index.js",
    "./aws-acmpca": "./aws-acmpca/index.js",
    "./aws-amazonmq": "./aws-amazonmq/index.js",
    "./aws-amplify": "./aws-amplify/index.js",
    "./aws-amplifyuibuilder": "./aws-amplifyuibuilder/index.js",
    "./aws-apigateway": "./aws-apigateway/index.js",
    "./aws-apigatewayv2": "./aws-apigatewayv2/index.js",
    "./aws-appconfig": "./aws-appconfig/index.js",
    "./aws-appflow": "./aws-appflow/index.js",
    "./aws-appintegrations": "./aws-appintegrations/index.js",
    "./aws-applicationautoscaling": "./aws-applicationautoscaling/index.js",
    "./aws-applicationinsights": "./aws-applicationinsights/index.js",
    "./aws-appmesh": "./aws-appmesh/index.js",
    "./aws-apprunner": "./aws-apprunner/index.js",
    "./aws-appstream": "./aws-appstream/index.js",
    "./aws-appsync": "./aws-appsync/index.js",
    "./aws-aps": "./aws-aps/index.js",
    "./aws-athena": "./aws-athena/index.js",
    "./aws-auditmanager": "./aws-auditmanager/index.js",
    "./aws-autoscaling": "./aws-autoscaling/index.js",
    "./aws-autoscaling-common": "./aws-autoscaling-common/index.js",
    "./aws-autoscaling-hooktargets": "./aws-autoscaling-hooktargets/index.js",
    "./aws-autoscalingplans": "./aws-autoscalingplans/index.js",
    "./aws-backup": "./aws-backup/index.js",
    "./aws-batch": "./aws-batch/index.js",
    "./aws-budgets": "./aws-budgets/index.js",
    "./aws-cassandra": "./aws-cassandra/index.js",
    "./aws-ce": "./aws-ce/index.js",
    "./aws-certificatemanager": "./aws-certificatemanager/index.js",
    "./aws-chatbot": "./aws-chatbot/index.js",
    "./aws-cloud9": "./aws-cloud9/index.js",
    "./aws-cloudformation": "./aws-cloudformation/index.js",
    "./aws-cloudfront": "./aws-cloudfront/index.js",
    "./aws-cloudfront-origins": "./aws-cloudfront-origins/index.js",
    "./aws-cloudtrail": "./aws-cloudtrail/index.js",
    "./aws-cloudwatch": "./aws-cloudwatch/index.js",
    "./aws-cloudwatch-actions": "./aws-cloudwatch-actions/index.js",
    "./aws-codeartifact": "./aws-codeartifact/index.js",
    "./aws-codebuild": "./aws-codebuild/index.js",
    "./aws-codecommit": "./aws-codecommit/index.js",
    "./aws-codedeploy": "./aws-codedeploy/index.js",
    "./aws-codeguruprofiler": "./aws-codeguruprofiler/index.js",
    "./aws-codegurureviewer": "./aws-codegurureviewer/index.js",
    "./aws-codepipeline": "./aws-codepipeline/index.js",
    "./aws-codepipeline-actions": "./aws-codepipeline-actions/index.js",
    "./aws-codestar": "./aws-codestar/index.js",
    "./aws-codestarconnections": "./aws-codestarconnections/index.js",
    "./aws-codestarnotifications": "./aws-codestarnotifications/index.js",
    "./aws-cognito": "./aws-cognito/index.js",
    "./aws-cognito-identitypool": "./aws-cognito-identitypool/index.js",
    "./aws-config": "./aws-config/index.js",
    "./aws-connect": "./aws-connect/index.js",
    "./aws-cur": "./aws-cur/index.js",
    "./aws-customerprofiles": "./aws-customerprofiles/index.js",
    "./aws-databrew": "./aws-databrew/index.js",
    "./aws-datapipeline": "./aws-datapipeline/index.js",
    "./aws-datasync": "./aws-datasync/index.js",
    "./aws-dax": "./aws-dax/index.js",
    "./aws-detective": "./aws-detective/index.js",
    "./aws-devopsguru": "./aws-devopsguru/index.js",
    "./aws-directoryservice": "./aws-directoryservice/index.js",
    "./aws-dlm": "./aws-dlm/index.js",
    "./aws-dms": "./aws-dms/index.js",
    "./aws-docdb": "./aws-docdb/index.js",
    "./aws-dynamodb": "./aws-dynamodb/index.js",
    "./aws-ec2": "./aws-ec2/index.js",
    "./aws-ecr": "./aws-ecr/index.js",
    "./aws-ecr-assets": "./aws-ecr-assets/index.js",
    "./aws-ecs": "./aws-ecs/index.js",
    "./aws-ecs-patterns": "./aws-ecs-patterns/index.js",
    "./aws-efs": "./aws-efs/index.js",
    "./aws-eks": "./aws-eks/index.js",
    "./aws-elasticache": "./aws-elasticache/index.js",
    "./aws-elasticbeanstalk": "./aws-elasticbeanstalk/index.js",
    "./aws-elasticloadbalancing": "./aws-elasticloadbalancing/index.js",
    "./aws-elasticloadbalancingv2": "./aws-elasticloadbalancingv2/index.js",
    "./aws-elasticloadbalancingv2-actions": "./aws-elasticloadbalancingv2-actions/index.js",
    "./aws-elasticloadbalancingv2-targets": "./aws-elasticloadbalancingv2-targets/index.js",
    "./aws-elasticsearch": "./aws-elasticsearch/index.js",
    "./aws-emr": "./aws-emr/index.js",
    "./aws-emrcontainers": "./aws-emrcontainers/index.js",
    "./aws-events": "./aws-events/index.js",
    "./aws-events-targets": "./aws-events-targets/index.js",
    "./aws-eventschemas": "./aws-eventschemas/index.js",
    "./aws-evidently": "./aws-evidently/index.js",
    "./aws-finspace": "./aws-finspace/index.js",
    "./aws-fis": "./aws-fis/index.js",
    "./aws-fms": "./aws-fms/index.js",
    "./aws-frauddetector": "./aws-frauddetector/index.js",
    "./aws-fsx": "./aws-fsx/index.js",
    "./aws-gamelift": "./aws-gamelift/index.js",
    "./aws-globalaccelerator": "./aws-globalaccelerator/index.js",
    "./aws-globalaccelerator-endpoints": "./aws-globalaccelerator-endpoints/index.js",
    "./aws-glue": "./aws-glue/index.js",
    "./aws-greengrass": "./aws-greengrass/index.js",
    "./aws-greengrassv2": "./aws-greengrassv2/index.js",
    "./aws-groundstation": "./aws-groundstation/index.js",
    "./aws-guardduty": "./aws-guardduty/index.js",
    "./aws-healthlake": "./aws-healthlake/index.js",
    "./aws-iam": "./aws-iam/index.js",
    "./aws-imagebuilder": "./aws-imagebuilder/index.js",
    "./aws-inspector": "./aws-inspector/index.js",
    "./aws-iot": "./aws-iot/index.js",
    "./aws-iot1click": "./aws-iot1click/index.js",
    "./aws-iotanalytics": "./aws-iotanalytics/index.js",
    "./aws-iotcoredeviceadvisor": "./aws-iotcoredeviceadvisor/index.js",
    "./aws-iotevents": "./aws-iotevents/index.js",
    "./aws-iotfleethub": "./aws-iotfleethub/index.js",
    "./aws-iotsitewise": "./aws-iotsitewise/index.js",
    "./aws-iotthingsgraph": "./aws-iotthingsgraph/index.js",
    "./aws-iotwireless": "./aws-iotwireless/index.js",
    "./aws-ivs": "./aws-ivs/index.js",
    "./aws-kendra": "./aws-kendra/index.js",
    "./aws-kinesis": "./aws-kinesis/index.js",
    "./aws-kinesisanalytics": "./aws-kinesisanalytics/index.js",
    "./aws-kinesisfirehose": "./aws-kinesisfirehose/index.js",
    "./aws-kms": "./aws-kms/index.js",
    "./aws-lakeformation": "./aws-lakeformation/index.js",
    "./aws-lambda": "./aws-lambda/index.js",
    "./aws-lambda-destinations": "./aws-lambda-destinations/index.js",
    "./aws-lambda-event-sources": "./aws-lambda-event-sources/index.js",
    "./aws-lambda-nodejs": "./aws-lambda-nodejs/index.js",
    "./aws-lex": "./aws-lex/index.js",
    "./aws-licensemanager": "./aws-licensemanager/index.js",
    "./aws-lightsail": "./aws-lightsail/index.js",
    "./aws-location": "./aws-location/index.js",
    "./aws-logs": "./aws-logs/index.js",
    "./aws-logs-destinations": "./aws-logs-destinations/index.js",
    "./aws-lookoutequipment": "./aws-lookoutequipment/index.js",
    "./aws-lookoutmetrics": "./aws-lookoutmetrics/index.js",
    "./aws-lookoutvision": "./aws-lookoutvision/index.js",
    "./aws-macie": "./aws-macie/index.js",
    "./aws-managedblockchain": "./aws-managedblockchain/index.js",
    "./aws-mediaconnect": "./aws-mediaconnect/index.js",
    "./aws-mediaconvert": "./aws-mediaconvert/index.js",
    "./aws-medialive": "./aws-medialive/index.js",
    "./aws-mediapackage": "./aws-mediapackage/index.js",
    "./aws-mediastore": "./aws-mediastore/index.js",
    "./aws-memorydb": "./aws-memorydb/index.js",
    "./aws-msk": "./aws-msk/index.js",
    "./aws-mwaa": "./aws-mwaa/index.js",
    "./aws-neptune": "./aws-neptune/index.js",
    "./aws-networkfirewall": "./aws-networkfirewall/index.js",
    "./aws-networkmanager": "./aws-networkmanager/index.js",
    "./aws-nimblestudio": "./aws-nimblestudio/index.js",
    "./aws-opensearchservice": "./aws-opensearchservice/index.js",
    "./aws-opsworks": "./aws-opsworks/index.js",
    "./aws-opsworkscm": "./aws-opsworkscm/index.js",
    "./aws-panorama": "./aws-panorama/index.js",
    "./aws-pinpoint": "./aws-pinpoint/index.js",
    "./aws-pinpointemail": "./aws-pinpointemail/index.js",
    "./aws-qldb": "./aws-qldb/index.js",
    "./aws-quicksight": "./aws-quicksight/index.js",
    "./aws-ram": "./aws-ram/index.js",
    "./aws-rds": "./aws-rds/index.js",
    "./aws-redshift": "./aws-redshift/index.js",
    "./aws-refactorspaces": "./aws-refactorspaces/index.js",
    "./aws-rekognition": "./aws-rekognition/index.js",
    "./aws-resiliencehub": "./aws-resiliencehub/index.js",
    "./aws-resourcegroups": "./aws-resourcegroups/index.js",
    "./aws-robomaker": "./aws-robomaker/index.js",
    "./aws-route53": "./aws-route53/index.js",
    "./aws-route53-patterns": "./aws-route53-patterns/index.js",
    "./aws-route53-targets": "./aws-route53-targets/index.js",
    "./aws-route53recoverycontrol": "./aws-route53recoverycontrol/index.js",
    "./aws-route53recoveryreadiness": "./aws-route53recoveryreadiness/index.js",
    "./aws-route53resolver": "./aws-route53resolver/index.js",
    "./aws-rum": "./aws-rum/index.js",
    "./aws-s3": "./aws-s3/index.js",
    "./aws-s3-assets": "./aws-s3-assets/index.js",
    "./aws-s3-deployment": "./aws-s3-deployment/index.js",
    "./aws-s3-notifications": "./aws-s3-notifications/index.js",
    "./aws-s3objectlambda": "./aws-s3objectlambda/index.js",
    "./aws-s3outposts": "./aws-s3outposts/index.js",
    "./aws-sagemaker": "./aws-sagemaker/index.js",
    "./aws-sam": "./aws-sam/index.js",
    "./aws-sdb": "./aws-sdb/index.js",
    "./aws-secretsmanager": "./aws-secretsmanager/index.js",
    "./aws-securityhub": "./aws-securityhub/index.js",
    "./aws-servicecatalog": "./aws-servicecatalog/index.js",
    "./aws-servicecatalogappregistry": "./aws-servicecatalogappregistry/index.js",
    "./aws-servicediscovery": "./aws-servicediscovery/index.js",
    "./aws-ses": "./aws-ses/index.js",
    "./aws-ses-actions": "./aws-ses-actions/index.js",
    "./aws-signer": "./aws-signer/index.js",
    "./aws-sns": "./aws-sns/index.js",
    "./aws-sns-subscriptions": "./aws-sns-subscriptions/index.js",
    "./aws-sqs": "./aws-sqs/index.js",
    "./aws-ssm": "./aws-ssm/index.js",
    "./aws-ssmcontacts": "./aws-ssmcontacts/index.js",
    "./aws-ssmincidents": "./aws-ssmincidents/index.js",
    "./aws-sso": "./aws-sso/index.js",
    "./aws-stepfunctions": "./aws-stepfunctions/index.js",
    "./aws-stepfunctions-tasks": "./aws-stepfunctions-tasks/index.js",
    "./aws-synthetics": "./aws-synthetics/index.js",
    "./aws-timestream": "./aws-timestream/index.js",
    "./aws-transfer": "./aws-transfer/index.js",
    "./aws-waf": "./aws-waf/index.js",
    "./aws-wafregional": "./aws-wafregional/index.js",
    "./aws-wafv2": "./aws-wafv2/index.js",
    "./aws-wisdom": "./aws-wisdom/index.js",
    "./aws-workspaces": "./aws-workspaces/index.js",
    "./aws-xray": "./aws-xray/index.js",
    "./cloud-assembly-schema": "./cloud-assembly-schema/index.js",
    "./cloudformation-include": "./cloudformation-include/index.js",
    "./custom-resources": "./custom-resources/index.js",
    "./cx-api": "./cx-api/index.js",
    "./lambda-layer-awscli": "./lambda-layer-awscli/index.js",
    "./lambda-layer-kubectl": "./lambda-layer-kubectl/index.js",
    "./lambda-layer-node-proxy-agent": "./lambda-layer-node-proxy-agent/index.js",
    "./pipelines": "./pipelines/index.js",
    "./pipelines/package.json": "./pipelines/package.json",
    "./pipelines/.jsii": "./pipelines/.jsii",
    "./pipelines/.warnings.jsii.js": "./pipelines/.warnings.jsii.js",
    "./pipelines/lib/helpers-internal": "./pipelines/lib/helpers-internal/index.js",
    "./region-info": "./region-info/index.js"
  },
<<<<<<< HEAD
  "preferredCdkCliVersion": "2"
=======
  "publishConfig": {
    "tag": "latest"
  }
>>>>>>> c083d1ad
}<|MERGE_RESOLUTION|>--- conflicted
+++ resolved
@@ -600,11 +600,8 @@
     "./pipelines/lib/helpers-internal": "./pipelines/lib/helpers-internal/index.js",
     "./region-info": "./region-info/index.js"
   },
-<<<<<<< HEAD
-  "preferredCdkCliVersion": "2"
-=======
+  "preferredCdkCliVersion": "2",
   "publishConfig": {
     "tag": "latest"
   }
->>>>>>> c083d1ad
 }