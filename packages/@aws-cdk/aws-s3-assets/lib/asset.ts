--- conflicted
+++ resolved
@@ -8,14 +8,6 @@
 import { Construct } from 'constructs';
 import { toSymlinkFollow } from './compat';
 
-<<<<<<< HEAD
-// keep this import separate from other imports to reduce chance for merge conflicts with v2-main
-// eslint-disable-next-line no-duplicate-imports, import/order
-import { Construct as CoreConstruct } from '@aws-cdk/core';
-=======
-const ARCHIVE_EXTENSIONS = ['.zip', '.jar'];
->>>>>>> b1309a85
-
 export interface AssetOptions extends assets.CopyOptions, cdk.AssetOptions {
   /**
    * A list of principals that should be able to read this asset from S3.
