--- conflicted
+++ resolved
@@ -13,15 +13,8 @@
 import { Stack } from './stack';
 import { Stage } from './stage';
 
-<<<<<<< HEAD
-// v2 - keep this import as a separate section to reduce merge conflict when forward merging with the v2 branch.
-// eslint-disable-next-line
-import { Construct as CoreConstruct } from './construct-compat';
-
 const ARCHIVE_EXTENSIONS = ['.zip', '.jar'];
 
-=======
->>>>>>> b1309a85
 /**
  * A previously staged asset
  */
