--- conflicted
+++ resolved
@@ -5,11 +5,7 @@
 import * as iam from '@aws-cdk/aws-iam';
 import * as secretsmanager from '@aws-cdk/aws-secretsmanager';
 import * as ssm from '@aws-cdk/aws-ssm';
-<<<<<<< HEAD
-import { testFutureBehavior } from '@aws-cdk/cdk-build-tools/lib/feature-flag';
-=======
 import { testLegacyBehavior } from '@aws-cdk/cdk-build-tools/lib/feature-flag';
->>>>>>> 727d447f
 import * as cdk from '@aws-cdk/core';
 import * as cxapi from '@aws-cdk/cx-api';
 import * as ecs from '../../lib';
