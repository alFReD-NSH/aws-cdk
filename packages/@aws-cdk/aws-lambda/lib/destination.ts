--- conflicted
+++ resolved
@@ -1,13 +1,8 @@
-<<<<<<< HEAD
-import { Construct } from 'constructs';
-=======
-
->>>>>>> b16ea9fe
 import { IFunction } from './function-base';
 
 // keep this import separate from other imports to reduce chance for merge conflicts with v2-main
 // eslint-disable-next-line no-duplicate-imports, import/order
-import { Construct } from '@aws-cdk/core';
+import { Construct } from 'constructs';
 
 /**
  * A destination configuration
